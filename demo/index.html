<!DOCTYPE html>
<html>
  <head>
    <meta charset="UTF-8">
    <meta name="viewport" content="width=device-width, initial-scale=1">
    <link rel="stylesheet" href="topola.css"/>
    <script src="https://d3js.org/d3.v4.min.js"></script>
    <script src="bundle.js"></script>
    <script>
      d3.text('data/family2.ged', (gedcom) => {
        var json = topola.gedcomToJson(gedcom);
        topola.createChart({
          json,
          svgSelector: '#kinship',
          chartType: topola.KinshipChart,
          renderer: topola.DetailedRenderer,
        }).render();
      });
      d3.text('data/family.ged', (gedcom) => {
        var json = topola.gedcomToJson(gedcom);
        topola.createChart({
          json,
          svgSelector: '#relatives',
          chartType: topola.RelativesChart,
          renderer: topola.DetailedRenderer,
        }).render();
      });
      d3.json('data/data.json', (json) => {
        topola.createChart({
          json,
          indiUrl: 'http://kielakowie.pl/tng/getperson.php?tree=tree381&personID=${id}',
          famUrl: 'http://kielakowie.pl/tng/familygroup.php?tree=tree381&familyID=${id}',
          svgSelector: '#hourglass',
          chartType: topola.HourglassChart,
          renderer: topola.DetailedRenderer,
        }).render({
          startFam: 'F3047',
        });

        topola.createChart({
          json,
          indiUrl: 'http://kielakowie.pl/tng/getperson.php?tree=tree381&personID=${id}',
          famUrl: 'http://kielakowie.pl/tng/familygroup.php?tree=tree381&familyID=${id}',
          svgSelector: '#ancestors',
          chartType: topola.HourglassChart,
          renderer: topola.DetailedRenderer,
          horizontal: true,
        }).render({
          startIndi: 'I46464',
        });

        topola.createChart({
          json,
          indiUrl: 'http://kielakowie.pl/tng/getperson.php?tree=tree381&personID=${id}',
          famUrl: 'http://kielakowie.pl/tng/familygroup.php?tree=tree381&familyID=${id}',
          svgSelector: '#descendants',
          chartType: topola.DescendantChart,
          renderer: topola.SimpleRenderer,
          horizontal: true,
        }).render({
          startFam: 'F23172',
        });
      });
      d3.json('data/tudor.json', (json) => {
        topola.createChart({
          json,
          svgSelector: '#tudor',
          chartType: topola.AncestorChart,
          renderer: topola.DetailedRenderer,
        }).render({
          startFam: 'F15',
        });
      });

      function download(elementId) {
        var contents = document.getElementById(elementId).outerHTML;
        var hiddenElement = document.createElement('a');
        hiddenElement.href = 'data:attachment/text,' + encodeURIComponent(contents);
        hiddenElement.target = '_blank';
        hiddenElement.download = elementId + '.svg';
        hiddenElement.click();
      }

      function print(elementId) {
        var printWindow = document.createElement('iframe');
        printWindow.style.position = 'absolute';
        printWindow.style.top = '-1000px';
        printWindow.style.left = '-1000px';
        printWindow.onload = () => {
          const svg = document.getElementById(elementId).cloneNode(true);
          svg.removeAttribute('transform');
          const contents = svg.outerHTML;
          printWindow.contentDocument.open();
          printWindow.contentDocument.write(contents);
          printWindow.contentDocument.close();
          // Doesn't work on Firefox without the setTimeout.
          setTimeout(() => {
            printWindow.contentWindow.focus();
            printWindow.contentWindow.print();
            printWindow.parentNode.removeChild(printWindow);
          }, 500);
        };
        document.body.appendChild(printWindow);
      }
    </script>
  </head>
  <body>
<<<<<<< HEAD
    <h1>Kinship chart</h1>
    <div>
        <button onclick="download('kinship')">Download SVG</button>
        <button onclick="print('kinship')">Print</button>
    </div>
    <svg class="graph" id="kinship"/>

    <h1>Relatives chart</h1>
=======
    <h1>Table of contents</h1>
    <ul>
      <li><a href="#relativesTitle">Relatives chart</a>
      <li><a href="#hourglassTitle">Hourglass – vertical layout</a>
      <li><a href="#ancestorsTitle">Ancestors – horizontal layout</a>
      <li><a href="#tudorTitle">Tree with images</a>
      <li><a href="#descendantsTitle">Descendants – simple boxes</a>
    </ul>

    <h1 id="relativesTitle">Relatives chart</h1>
>>>>>>> b9258d64
    <div>
        <button onclick="download('relatives')">Download SVG</button>
        <button onclick="print('relatives')">Print</button>
    </div>
    <svg class="graph" id="relatives"/>

    <h1 id="hourglassTitle">Hourglass – vertical layout</h1>
    <div>
        <button onclick="download('hourglass')">Download SVG</button>
        <button onclick="print('hourglass')">Print</button>
    </div>
    <svg class="graph" id="hourglass"/>

    <h1 id="ancestorsTitle">Ancestors – horizontal layout</h1>
    <div>
        <button onclick="download('ancestors')">Download SVG</button>
        <button onclick="print('ancestors')">Print</button>
    </div>
    <svg class="graph" id="ancestors"/>

    <h1 id="tudorTitle">Tree with images</h1>
    <div>
        <button onclick="download('tudor')">Download SVG</button>
        <button onclick="print('tudor')">Print</button>
    </div>
    <svg class="graph" id="tudor"/>

    <h1 id="descendantsTitle">Descendants – simple boxes</h1>
    <div>
        <button onclick="download('descendants')">Download SVG</button>
        <button onclick="print('descendants')">Print</button>
    </div>
    <svg class="graph" id="descendants"/>
  </body>
</html><|MERGE_RESOLUTION|>--- conflicted
+++ resolved
@@ -105,18 +105,9 @@
     </script>
   </head>
   <body>
-<<<<<<< HEAD
-    <h1>Kinship chart</h1>
-    <div>
-        <button onclick="download('kinship')">Download SVG</button>
-        <button onclick="print('kinship')">Print</button>
-    </div>
-    <svg class="graph" id="kinship"/>
-
-    <h1>Relatives chart</h1>
-=======
     <h1>Table of contents</h1>
     <ul>
+      <li><a href="#kinshipTitle">Kinship chart</a>
       <li><a href="#relativesTitle">Relatives chart</a>
       <li><a href="#hourglassTitle">Hourglass – vertical layout</a>
       <li><a href="#ancestorsTitle">Ancestors – horizontal layout</a>
@@ -124,8 +115,14 @@
       <li><a href="#descendantsTitle">Descendants – simple boxes</a>
     </ul>
 
+    <h1 id="kinshipTitle">Kinship chart</h1>
+    <div>
+        <button onclick="download('kinship')">Download SVG</button>
+        <button onclick="print('kinship')">Print</button>
+    </div>
+    <svg class="graph" id="kinship"/>
+
     <h1 id="relativesTitle">Relatives chart</h1>
->>>>>>> b9258d64
     <div>
         <button onclick="download('relatives')">Download SVG</button>
         <button onclick="print('relatives')">Print</button>
