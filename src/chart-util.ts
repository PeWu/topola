--- conflicted
+++ resolved
@@ -96,11 +96,7 @@
   }
 
   private linkAdditionalMarriage(node: d3.HierarchyPointNode<TreeNode>) {
-<<<<<<< HEAD
-    const nodeIndex = node.parent.children.findIndex(n => n.data.id === node.data.id);
-=======
-    const nodeIndex = node.parent!.children!.findIndex(n => n.id === node.id);
->>>>>>> 497a797b
+    const nodeIndex = node.parent!.children!.findIndex(n => n.data.id === node.data.id);
     // Assert nodeIndex > 0.
     const siblingNode = node.parent!.children![nodeIndex - 1];
     const sAnchor = this.options.renderer.getIndiAnchor(node.data);
