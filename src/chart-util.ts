--- conflicted
+++ resolved
@@ -130,28 +130,6 @@
       svg.append('style').text(this.options.renderer.getCss());
     }
 
-<<<<<<< HEAD
-    const treemap = flextree<N>()
-      .nodeSize(node => {
-        if (this.options.horizontal) {
-          const maxChildSize =
-            d3.max(node.children || [], n => n.data.width) || 0;
-          return [
-            node.data.height,
-            (maxChildSize + node.data.width) / 2 + V_SPACING,
-          ];
-        }
-        const maxChildSize =
-          d3.max(node.children || [], n => n.data.height) || 0;
-        return [
-          node.data.width,
-          (maxChildSize + node.data.height) / 2 + V_SPACING,
-        ];
-      })
-      .spacing((a, b) => H_SPACING);
-
-=======
->>>>>>> b9258d64
     // Assign generation number.
     root.each(node => {
       node.data.generation =
@@ -183,7 +161,7 @@
     });
 
     // Assigns the x and y position for the nodes.
-    const treemap = flextree<TreeNode>()
+    const treemap = flextree<N>()
       .nodeSize(node => {
         if (this.options.horizontal) {
           const maxChildSize =
